--- conflicted
+++ resolved
@@ -1647,12 +1647,8 @@
                         ((!tile.isEmpty()) ? tile.getUnitList()
                             : settlement.getUnitList()),
                         random);
-<<<<<<< HEAD
                     brave.clearEquipment();
                     brave.setRole(Role.DEFAULT);
-=======
-                    brave.clearEquipment(settlement);
->>>>>>> cc12761d
                     brave.changeOwner(other);//-vis: safe/colony
                     brave.setHomeIndianSettlement(null);
                     brave.setNationality(other.getNationId());
@@ -2658,12 +2654,8 @@
         UnitType type = Utils.getRandomMember(logger, "Choose convert",
                                               converts, random);
         Unit convert = natives.getUnitList().get(0);
-<<<<<<< HEAD
         convert.setRole(Role.DEFAULT);
         convert.clearEquipment();
-=======
-        convert.clearEquipment(natives);
->>>>>>> cc12761d
 
         cs.addMessage(See.only(attackerPlayer),
                       new ModelMessage(ModelMessage.MessageType.COMBAT_RESULT,
