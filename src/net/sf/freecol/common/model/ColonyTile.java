--- conflicted
+++ resolved
@@ -362,11 +362,7 @@
      */
     @Override
     public boolean isCurrent() {
-<<<<<<< HEAD
-        return Objects.equals(workTile.getOwningSettlement(), getColony());
-=======
         return getWorkTile().getOwningSettlement() == getColony();
->>>>>>> ac10edfb
     }
     
     /**
