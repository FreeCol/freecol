/**
 *  Copyright (C) 2002-2016   The FreeCol Team
 *
 *  This file is part of FreeCol.
 *
 *  FreeCol is free software: you can redistribute it and/or modify
 *  it under the terms of the GNU General Public License as published by
 *  the Free Software Foundation, either version 2 of the License, or
 *  (at your option) any later version.
 *
 *  FreeCol is distributed in the hope that it will be useful,
 *  but WITHOUT ANY WARRANTY; without even the implied warranty of
 *  MERCHANTABILITY or FITNESS FOR A PARTICULAR PURPOSE.  See the
 *  GNU General Public License for more details.
 *
 *  You should have received a copy of the GNU General Public License
 *  along with FreeCol.  If not, see <http://www.gnu.org/licenses/>.
 */

package net.sf.freecol.common.util;

import java.io.File;
import java.util.ArrayList;
import java.util.Arrays;
import java.util.Collection;
import java.util.Collections;
import java.util.Comparator;
import java.util.HashMap;
import java.util.HashSet;
import java.util.Iterator;
import java.util.List;
import java.util.Map;
import java.util.Map.Entry;
import java.util.Set;
import java.util.function.BinaryOperator;
import java.util.function.Consumer;
import java.util.function.DoubleBinaryOperator;
import java.util.function.Function;
import java.util.function.Predicate;
import java.util.function.Supplier;
import java.util.function.ToDoubleFunction;
import java.util.function.ToIntFunction;
import java.util.stream.Collector;
import java.util.stream.Collectors;
import java.util.stream.Stream;
import java.util.stream.StreamSupport;

import net.sf.freecol.common.util.CachingFunction;


/**
 * Collection of small static helper methods using Collections.
 */
public class CollectionUtils {

    private static final int MAX_DEFAULT = Integer.MIN_VALUE;
    private static final int MIN_DEFAULT = Integer.MAX_VALUE;
    private static final int SUM_DEFAULT = 0;
    private static final double SUM_DOUBLE_DEFAULT = 0.0;
    private static final double PRODUCT_DEFAULT = 1.0;

    /** Trivial integer accumulator. */
    public static final BinaryOperator<Integer> integerAccumulator
        = (i1, i2) -> i1 + i2;

    /** Trivial double accumulator. */
    public static final BinaryOperator<Double> doubleAccumulator
        = (d1, d2) -> d1 + d2;

    /** Useful comparators for mapEntriesBy* */
    public static final Comparator<Integer> ascendingIntegerComparator
        = Comparator.comparingInt(i -> i);
    public static final Comparator<Integer> descendingIntegerComparator
        = ascendingIntegerComparator.reversed();
    public static final Comparator<Double> ascendingDoubleComparator
        = Comparator.comparingDouble(d -> d);
    public static final Comparator<Double> descendingDoubleComparator
        = ascendingDoubleComparator.reversed();
    public static final Comparator<List<?>> ascendingListLengthComparator
        = Comparator.comparingInt(l -> l.size());
    public static final Comparator<List<?>> descendingListLengthComparator
        = ascendingListLengthComparator.reversed();

    
    /**
     * Make an unmodifiable set with specified members.
     *
     * @param <T> The type of the set members.
     * @param members The set members.
     * @return An unmodifiable set containing the members.
     */
    @SafeVarargs
    public static <T> Set<T> makeUnmodifiableSet(T... members) {
        Set<T> tmp = new HashSet<>();
        for (T t : members) tmp.add(t);
        return Collections.<T>unmodifiableSet(tmp);
    }

    /**
     * Make an unmodifiable list with specified members.
     *
     * @param <T> The type of the list members.
     * @param members The list members.
     * @return An unmodifiable list containing the members.
     */
    @SafeVarargs
    public static <T> List<T> makeUnmodifiableList(T... members) {
        List<T> tmp = new ArrayList<>();
        for (T t : members) tmp.add(t);
        return Collections.<T>unmodifiableList(tmp);
    }

    /**
     * Make an unmodifiable map with member pairs specified in two arrays.
     *
     * The array lengths *must* match.
     *
     * @param <K> The type of the keys.
     * @param <V> The type of the values.
     * @param keys The array of keys.
     * @param values The array of values.
     * @return An unmodifiable map containing the specified members.
     */
    public static <K,V> Map<K,V> makeUnmodifiableMap(K[] keys, V[] values) {
        if (keys.length != values.length) {
            throw new RuntimeException("Length mismatch");
        }
        Map<K,V> tmp = new HashMap<K,V>();
        for (int i = 0; i < keys.length; i++) {
            tmp.put(keys[i], values[i]);
        }
        return Collections.<K,V>unmodifiableMap(tmp);
    }

    /**
     * Appends a value to a list member of a map with a given key.
     *
     * @param <T> The map value collection member type.
     * @param <K> The map key type.
     * @param map The {@code Map} to add to.
     * @param key The key with which to look up the list in the map.
     * @param value The value to append.
     */
    public static <T,K> void appendToMapList(Map<K, List<T>> map,
                                             K key, T value) {
        List<T> l = map.get(key);
        if (l == null) {
            l = new ArrayList<>();
            l.add(value);
            map.put(key, l);
        } else if (!l.contains(value)) {
            l.add(value);
        }
    }

    public static <K,V> void accumulateToMap(Map<K,V> map, K key, V value,
                                             BinaryOperator<V> accumulator) {
        if (map.containsKey(key)) {
            map.put(key, accumulator.apply(map.get(key), value));
        } else {
            map.put(key, value);
        }
    }

    public static <K,V> void accumulateMap(Map<K,V> map1, Map<K,V> map2,
                                           BinaryOperator<V> accumulator) {
        forEachMapEntry(map2,
            e -> accumulateToMap(map1, e.getKey(), e.getValue(), accumulator));
    }

    /**
     * Increment the count in an integer valued map for a given key.
     *
     * @param <K> The map key type.
     * @param map The map to increment within.
     * @param key The key to increment the value for.
     * @return The new count associated with the key.
     */
    public static <K> int incrementMapCount(Map<K, Integer> map, K key) {
        int count = map.containsKey(key) ? map.get(key) : 0;
        map.put(key, count+1);
        return count+1;
    }

    /**
     * Given a list, return an iterable that yields all permutations
     * of the original list.
     *
     * Obviously combinatorial explosion will occur, so use with
     * caution only on lists that are known to be short.
     *
     * @param <T> The list member type.
     * @param l The original list.
     * @return A iterable yielding all the permutations of the original list.
     */
    public static <T> Iterable<List<T>> getPermutations(final List<T> l) {
        if (l == null) return null;
        return new Iterable<List<T>>() {
            @Override
            public Iterator<List<T>> iterator() {
                return new Iterator<List<T>>() {
                    private final List<T> original = new ArrayList<>(l);
                    private final int n = l.size();
                    private final int np = factorial(n);
                    private int index = 0;

                    private int factorial(int n) {
                        int total = n;
                        while (--n > 1) total *= n;
                        return total;
                    }

                    @Override
                    public boolean hasNext() {
                        return index < np;
                    }

                    // FIXME: see if we can do it with one array:-)
                    @Override
                    public List<T> next() {
                        List<T> pick = new ArrayList<>(original);
                        List<T> result = new ArrayList<>();
                        int current = index++;
                        int divisor = np;
                        for (int i = n; i > 0; i--) {
                            divisor /= i;
                            int j = current / divisor;
                            result.add(pick.remove(j));
                            current -= j * divisor;
                        }
                        return result;
                    }

                    @Override
                    public void remove() {
                        throw new RuntimeException("remove() not implemented");
                    }
                };
            }
        };
    }

    /**
     * Are all members of a collection the same (in the sense of ==).
     *
     * @param <T> The collection member type.
     * @param c The {@code Collection} to examine.
     * @return True if all members are the same.
     */
    public static <T> boolean allSame(final Collection<T> c) {
        T datum = null;
        boolean first = true;
        for (T t : c) {
            if (first) datum = t; else if (t != datum) return false;
            first = false;
        }
        return true;
    }

    /**
     * Rotate a list by N places.
     *
     * @param <T> The list member type.
     * @param list The {@code List} to rotate.
     * @param n The number of places to rotate by (positive or negative).
     */
    public static <T> void rotate(final List<T> list, int n) {
        final int len = list.size();
        if (len <= 0 || n == 0) return;
        n %= len;
        if (n > 0) {
            for (; n > 0; n--) {
                T t = list.remove(0);
                list.add(t);
            }
        } else {
            for (; n < 0; n++) {
                T t = list.remove(n-1);
                list.add(0, t);
            }
        }
    }

    /**
     * Reverse a list.
     *
     * @param <T> The list member type.
     * @param list The {@code List} to reverse.
     */
    public static <T> void reverse(final List<T> list) {
        final int len = list.size();
        if (len <= 0) return;
        for (int i = 0, j = len-1; i < j; i++, j--) {
            T t = list.get(i);
            list.set(i, list.get(j));
            list.set(j, t);
        }
    }

    /**
     * Check if two lists contents are equal but also checks for null.
     *
     * @param <T> The list member type.
     * @param one First list to compare
     * @param two Second list to compare
     * @return True if the list contents are all either both null or
     *     equal in the sense of their equals() method.
     */
    public static <T> boolean listEquals(List<T> one, List<T> two) {
        if (one == null) return two == null;
        if (two == null) return false;
        
        Iterator<T> oneI = one.iterator();
        Iterator<T> twoI = two.iterator();
        for (;;) {
            if (oneI.hasNext()) {
                if (twoI.hasNext()) {
                    if (!Utils.equals(oneI.next(), twoI.next())) break;
                } else {
                    break;
                }
            } else {
                return !twoI.hasNext();
            }
        }
        return false;
    }                

    /**
     * Get the entries in a map in a sorted order.
     *
     * @param <K> The map key type.
     * @param <V> The map value type.
     * @param map The {@code Map} to extract entries from.
     * @return A list of entries from the map sorted by key.
     */
    public static <K extends Comparable<? super K>,V> List<Entry<K,V>>
        mapEntriesByKey(Map<K, V> map) {
        return sort(map.entrySet(), Comparator.comparing(Entry::getKey));
    }

    /**
     * Get the entries in a map in a sorted order.
     *
     * @param <K> The map key type.
     * @param <V> The map value type.
     * @param map The {@code Map} to extract entries from.
     * @param comparator A {@code Comparator} for the values.
     * @return A list of entries from the map sorted by key.
     */
    public static <K,V> List<Entry<K,V>>
        mapEntriesByKey(Map<K, V> map, final Comparator<K> comparator) {
        return sort(map.entrySet(),
                    Comparator.comparing(Entry::getKey, comparator));
    }

    /**
     * Get the entries in a map in a sorted order.
     *
     * @param <K> The map key type.
     * @param <V> The map value type.
     * @param map The {@code Map} to extract entries from.
     * @return A list of entries from the map sorted by key.
     */
    public static <K,V extends Comparable<? super V>> List<Entry<K,V>>
        mapEntriesByValue(Map<K, V> map) {
        return sort(map.entrySet(), Comparator.comparing(Entry::getValue));
    }

    /**
     * Get the entries in a map in a sorted order.
     *
     * @param <K> The map key type.
     * @param <V> The map value type.
     * @param map The {@code Map} to extract entries from.
     * @param comparator A {@code Comparator} for the values.
     * @return A list of entries from the map sorted by value.
     */
    public static <K,V> List<Entry<K,V>>
        mapEntriesByValue(Map<K, V> map, final Comparator<V> comparator) {
        return sort(map.entrySet(),
                    Comparator.comparing(Entry::getValue, comparator));
    }

    // Stream-based routines from here on
    
    /**
     * Do all members of an array match a predicate?
     *
     * @param <T> The array member type.
     * @param array The array to test.
     * @param predicate The {@code Predicate} to test with.
     * @return True if all members pass the predicate test.
     */
    public static <T> boolean all(T[] array, Predicate<? super T> predicate) {
        return (array == null) ? true
            : all_internal(Arrays.stream(array), predicate);
    }

    /**
     * Do all members of an collection match a predicate?
     *
     * @param <T> The collection member type.
     * @param c The {@code Collection} to test.
     * @param predicate The {@code Predicate} to test with.
     * @return True if all members pass the predicate test.
     */
    public static <T> boolean all(Collection<T> c,
                                  Predicate<? super T> predicate) {
        return (c == null) ? true : all_internal(c.stream(), predicate);
    }

    /**
     * Do all members of an stream match a predicate?
     *
     * @param <T> The stream member type.
     * @param stream The {@code Stream} to test.
     * @param predicate The {@code Predicate} to test with.
     * @return True if all members pass the predicate test.
     */
    public static <T> boolean all(Stream<T> stream,
                                  Predicate<? super T> predicate) {
        return (stream == null) ? true : all_internal(stream, predicate);
    }

    /**
     * Implementation of all().
     *
     * @param <T> The stream member type.
     * @param stream The {@code Stream} to test.
     * @param predicate The {@code Predicate} to test with.
     * @return True if all members pass the predicate test.
     */
    private static <T> boolean all_internal(Stream<T> stream,
                                            Predicate<? super T> predicate) {
        return stream.allMatch(predicate);
    }

    /**
     * Helper to create a predicate which is always true.
     *
     * @param <T> The stream member type.
     * @return The always valid predicate for the stream type.
     */
    public static <T> Predicate<T> alwaysTrue() {
        return (T t) -> true;
    }

    /**
     * Is an array non-empty?
     *
     * @param <T> The array member type.
     * @param array The array to test.
     * @return True if the array is non-empty.
     */
    public static <T> boolean any(T[] array) {
        return array != null && array.length > 0;
    }

    /**
     * Does any member of an array match a predicate?
     *
     * @param <T> The array member type.
     * @param array The array to test.
     * @param predicate The {@code Predicate} to test with.
     * @return True if any member passes the predicate test.
     */
    public static <T> boolean any(T[] array, Predicate<? super T> predicate) {
        return any_internal(Arrays.stream(array), predicate);
    }

    /**
     * Is a collection non-empty?
     *
     * @param <T> The collection member type.
     * @param c The {@code Collection} to test.
     * @return True if the collection is non-empty.
     */
    public static <T> boolean any(Collection<T> c) {
        return c != null && !c.isEmpty();
    }

    /**
     * Does any member of a collection match a predicate?
     *
     * @param <T> The collection member type.
     * @param c The {@code Collection} to test.
     * @param predicate The {@code Predicate} to test with.
     * @return True if any member passes the predicate test.
     */
    public static <T> boolean any(Collection<T> c,
                                  Predicate<? super T> predicate) {
        return (c == null) ? false : any_internal(c.stream(), predicate);
    }

    /**
     * Is a stream non-empty?
     *
     * @param <T> The stream member type.
     * @param stream The {@code Stream} to test.
     * @return True if the stream is non-empty.
     */
    public static <T> boolean any(Stream<T> stream) {
        return stream != null && stream.findFirst().isPresent();
    }

    /**
     * Does any member of a stream match a predicate?
     *
     * @param <T> The stream member type.
     * @param stream The {@code Stream} to test.
     * @param predicate The {@code Predicate} to test with.
     * @return True if any member passes the predicate test.
     */
    public static <T> boolean any(Stream<T> stream,
                                  Predicate<? super T> predicate) {
        return (stream == null) ? false : any_internal(stream, predicate);
    }

    /**
     * Implementation of any().
     *
     * @param <T> The stream member type.
     * @param stream The {@code Stream} to test.
     * @param predicate The {@code Predicate} to test with.
     * @return True if any member passes the predicate test.
     */
    private static <T> boolean any_internal(Stream<T> stream,
                                            Predicate<? super T> predicate) {
        return stream.anyMatch(predicate);
    }

    /**
     * Helper to create a caching ToIntFunction.
     *
     * @param <T> The argument type to be converted to int.
     * @param f The integer valued function to cache.
     * @return A caching {@code ToIntFunction}.
     */
    public static <T> ToIntFunction<T> cacheInt(Function<T, Integer> f) {
        return t -> new CachingFunction<T, Integer>(f).apply(t);
    }

    /**
     * Helper to create a caching comparator.
     *
     * @param <T> The argument type to be converted to int.
     * @param f The integer valued function to use in comparison.
     * @return A caching {@code Comparator}.
     */
    public static <T> Comparator<T> cachingIntComparator(Function<T, Integer> f) {
        return Comparator.comparingInt(cacheInt(f));
    }

    /**
     * Helper to create a caching ToDoubleFunction.
     *
     * @param <T> The argument type to be converted to double.
     * @param f The double valued function to cache.
     * @return A caching {@code ToDoubleFunction}.
     */
    public static <T> ToDoubleFunction<T> cacheDouble(Function<T, Double> f) {
        return t -> new CachingFunction<T, Double>(f).apply(t);
    }

    /**
     * Helper to create a caching comparator.
     *
     * @param <T> The argument type to be converted to double.
     * @param f The double valued function to use in comparison.
     * @return A caching {@code Comparator}.
     */
    public static <T> Comparator<T> cachingDoubleComparator(Function<T, Double> f) {
        return Comparator.comparingDouble(cacheDouble(f));
    }

    /**
     * Concatenate streams.
     *
     * @param <T> Generic type of {@link Stream}
     * @param s0 The first {@code Stream}.
     * @param streams The {@code Stream}s to concatenate (nulls ignored).
     * @return The concatenated stream.
     */
    @SafeVarargs
    public static <T> Stream<T> concat(Stream<T> s0, Stream<T>... streams) {
        Stream<T>[] sts = streams;
        Stream<T> ret = (s0 == null) ? Stream.empty() : s0;
        for (int i = 0; i < sts.length; i++) {
            if (sts[i] != null) ret = Stream.concat(ret, sts[i]);
        }
        return ret;
    }

    /**
     * Count the number of members of an array.
     *
     * @param <T> The array member type.
     * @param array The array to check.
     * @return The number of items that matched.
     */
    public static <T> int count(T[] array) {
        return (array == null) ? 0 : array.length;
    }
        
    /**
     * Count the number of members of an array that match a predicate.
     *
     * @param <T> The array member type.
     * @param array The array to check.
     * @param predicate A {@code Predicate} to test with.
     * @return The number of items that matched.
     */
    public static <T> int count(T[] array,
                                Predicate<? super T> predicate) {
        return count_internal(Arrays.stream(array), predicate);
    }
        
    /**
     * Count the number of members of a collection that match a predicate.
     *
     * @param <T> The collection member type.
     * @param c The {@code Collection} to check.
     * @return The number of items that matched.
     */
    public static <T> int count(Collection<T> c) {
        return (c == null) ? 0 : c.size();
    }
        
    /**
     * Count the number of members of a collection that match a predicate.
     *
     * @param <T> The collection member type.
     * @param c The {@code Collection} to check.
     * @param predicate A {@code Predicate} to test with.
     * @return The number of items that matched.
     */
    public static <T> int count(Collection<T> c,
                                Predicate<? super T> predicate) {
        return count_internal(c.stream(), predicate);
    }
        
    /**
     * Count the number of members of a stream.
     *
     * @param <T> The stream member type.
     * @param stream The {@code Stream} to check.
     * @return The number of items that matched.
     */
    public static <T> int count(Stream<T> stream) {
        return (stream == null) ? 0 : count_internal(stream, alwaysTrue());
    }

    /**
     * Count the number of members of a stream that match a predicate.
     *
     * @param <T> The stream member type.
     * @param stream The {@code Stream} to check.
     * @param predicate A {@code Predicate} to test with.
     * @return The number of items that matched.
     */
    public static <T> int count(Stream<T> stream,
                                Predicate<? super T> predicate) {
        return (stream == null) ? 0 : count_internal(stream, predicate);
    }

    /**
     * Implement count().
     *
     * @param <T> The stream member type.
     * @param stream The {@code Stream} to check.
     * @param predicate A {@code Predicate} to test with.
     * @return The number of items that matched.
     */
    private static <T> int count_internal(Stream<T> stream,
                                          Predicate<? super T> predicate) {
        return (int)stream.filter(predicate).count();
    }

    /**
     * Create a stream of files from a directory.
     *
     * @param dir The {@code File} that hopefully is a directory.
     * @return A stream of {@code File}s.
     */
    public static Stream<File> fileStream(File dir) {
        File[] files;
        return (dir == null || !dir.isDirectory()
            || (files = dir.listFiles()) == null)
            ? Stream.<File>empty()
            : Arrays.stream(files);
    }

    /**
     * Create a stream of files from a directory, that each match a predicate.
     *
     * @param dir The {@code File} that hopefully is a directory.
     * @param predicate The {@code Predicate} to match with.
     * @return A stream of matching {@code File}s.
     */
    public static Stream<File> fileStream(File dir,
                                          Predicate<? super File> predicate) {
        return fileStream(dir).filter(predicate);
    }

    /**
     * Simple stream search for the first item that matches a predicate.
     *
     * @param <T> The array member type.
     * @param array The array to search.
     * @param predicate A {@code Predicate} to match with.
     * @return The item found, or null if not found.
     */
    public static <T> T find(T[] array, Predicate<? super T> predicate) {
        return find_internal(Arrays.stream(array), predicate, null);
    }

    /**
     * Simple stream search for the first item that matches a predicate.
     *
     * @param <T> The array member type.
     * @param array The array to search.
     * @param predicate A {@code Predicate} to match with.
     * @param fail The result to return on failure.
     * @return The item found, or fail if not found.
     */
    public static <T> T find(T[] array, Predicate<? super T> predicate,
                             T fail) {
        return find_internal(Arrays.stream(array), predicate, fail);
    }

    /**
     * Simple stream search for the first item that matches a predicate.
     *
     * @param <T> The collection member type.
     * @param c The {@code Collection} to search.
     * @param predicate A {@code Predicate} to match with.
     * @return The item found, or null if not found.
     */
    public static <T> T find(Collection<T> c, Predicate<? super T> predicate) {
        return find_internal(c.stream(), predicate, (T)null);
    }

    /**
     * Simple stream search for the first item that matches a predicate.
     *
     * @param <T> The collection member type.
     * @param c The {@code Collection} to search.
     * @param predicate A {@code Predicate} to match with.
     * @param fail The value to return if nothing is found.
     * @return The item found, or fail if not found.
     */
    public static <T> T find(Collection<T> c, Predicate<? super T> predicate,
                             T fail) {
        return find_internal(c.stream(), predicate, fail);
    }

    /**
     * Simple stream search for the first item that matches a predicate.
     *
     * @param <T> The stream member type.
     * @param stream A {@code Stream} to search.
     * @param predicate A {@code Predicate} to match with.
     * @return The item found, or null if not found.
     */
    public static <T> T find(Stream<T> stream,
                             Predicate<? super T> predicate) {
        return (stream == null) ? null : find_internal(stream, predicate, null);
    }

    /**
     * Simple stream search for the first item that matches a predicate.
     *
     * @param <T> The stream member type.
     * @param stream A {@code Stream} to search.
     * @param predicate A {@code Predicate} to match with.
     * @param fail The value to return if nothing is found.
     * @return The item found, or fail if not found.
     */
    public static <T> T find(Stream<T> stream, Predicate<? super T> predicate,
                             T fail) {
        return (stream == null) ? fail : find_internal(stream, predicate, fail);
    }

    /**
     * Implement find().
     *
     * @param <T> The stream member type.
     * @param stream A {@code Stream} to search.
     * @param predicate A {@code Predicate} to match with.
     * @param fail The value to return if nothing is found.
     * @return The item found, or fail if not found.
     */
    private static <T> T find_internal(Stream<T> stream,
                                       Predicate<? super T> predicate,
                                       T fail) {
        return first_internal(stream.filter(predicate), fail);
    }
   
    /**
     * Get the first item of an array.
     *
     * @param <T> The array member type.
     * @param array The {@code Collection} to search.
     * @return The first item, or null on failure.
     */
    public static <T> T first(T[] array) {
        return (array == null || array.length == 0) ? null
            : first_internal(Arrays.stream(array), null);
    }

    /**
     * Get the first item of a collection.
     *
     * @param <T> Generic type T
     * @param c The {@code Collection} to search.
     * @return The first item, or null on failure.
     */
    public static <T> T first(Collection<T> c) {
        return (c == null || c.isEmpty()) ? null
            : first_internal(c.stream(), null);
    }

    /**
     * Get the first item of a stream.
     *
     * @param <T> Generic type T
     * @param stream The {@code Stream} to search.
     * @return The first item, or null on failure.
     */
    public static <T> T first(Stream<T> stream) {
        return (stream == null) ? null : first_internal(stream, null);
    }

    /**
     * Implement first().
     *
     * @param <T> Generic type T
     * @param stream The {@code Stream} to search.
     * @param fail The value to return on failure.
     * @return The first item, or fail on failure.
     */
    private static <T> T first_internal(Stream<T> stream, T fail) {
        return stream.findFirst().orElse(fail);
    }
    
    /**
     * Flatten an array into a stream derived from its component streams.
     *
     * @param <T> The array member type.
     * @param <R> The resulting stream member type.
     * @param array The array to flatten.
     * @param mapper A mapping {@code Function} to apply.
     * @return A stream of the mapped collection.
     */
    public static <T, R> Stream<R> flatten(T[] array,
        Function<? super T, ? extends Stream<? extends R>> mapper) {
        return flatten_internal(Arrays.stream(array), alwaysTrue(), mapper);
    }

    /**
     * Flatten an array into a stream derived from its component streams.
     *
     * @param <T> The array member type.
     * @param <R> The resulting stream member type.
     * @param array The array to flatten.
     * @param predicate A {@code Predicate} to filter the collection with.
     * @param mapper A mapping {@code Function} to apply.
     * @return A stream of the mapped collection.
     */
    public static <T, R> Stream<R> flatten(T[] array,
        Predicate<? super T> predicate,
        Function<? super T, ? extends Stream<? extends R>> mapper) {
        return flatten_internal(Arrays.stream(array), predicate, mapper);
    }

    /**
     * Flatten a collection into a stream derived from its component streams.
     *
     * @param <T> The collection member type.
     * @param <R> The resulting stream member type.
     * @param c The {@code Collection} to flatten.
     * @param mapper A mapping {@code Function} to apply.
     * @return A stream of the mapped collection.
     */
    public static <T, R> Stream<R> flatten(Collection<T> c,
        Function<? super T, ? extends Stream<? extends R>> mapper) {
        return flatten_internal(c.stream(), alwaysTrue(), mapper);
    }

    /**
     * Flatten a collection into a stream derived from its component streams.
     *
     * @param <T> The collection member type.
     * @param <R> The resulting stream member type.
     * @param c The {@code Collection} to flatten.
     * @param predicate A {@code Predicate} to filter the collection with.
     * @param mapper A mapping {@code Function} to apply.
     * @return A stream of the mapped collection.
     */
    public static <T, R> Stream<R> flatten(Collection<T> c,
        Predicate<? super T> predicate,
        Function<? super T, ? extends Stream<? extends R>> mapper) {
        return flatten_internal(c.stream(), predicate, mapper);
    }

    /**
     * Flatten the members of a stream.
     *
     * @param <T> The stream member type.
     * @param <R> The resulting stream member type.
     * @param stream The {@code Stream} to flatten.
     * @param mapper A mapping {@code Function} to apply.
     * @return A stream of the mapped stream.
     */
    public static <T, R> Stream<R> flatten(Stream<T> stream,
        Function<? super T, ? extends Stream<? extends R>> mapper) {
        return (stream == null) ? Stream.<R>empty()
            : flatten_internal(stream, alwaysTrue(), mapper);
    }

    /**
     * Flatten the members of a stream.
     *
     * @param <T> The stream member type.
     * @param <R> The resulting stream member type.
     * @param stream The {@code Stream} to flatten.
     * @param predicate A {@code Predicate} to filter the collection with.
     * @param mapper A mapping {@code Function} to apply.
     * @return A stream of the mapped stream.
     */
    public static <T, R> Stream<R> flatten(Stream<T> stream,
        Predicate<? super T> predicate,
        Function<? super T, ? extends Stream<? extends R>> mapper) {
        return (stream == null) ? Stream.<R>empty()
            : flatten_internal(stream, predicate, mapper);
    }

    /**
     * Flatten the members of a stream.
     *
     * @param <T> The stream member type.
     * @param <R> The resulting stream member type.
     * @param stream The {@code Stream} to flatten.
     * @param predicate A {@code Predicate} to filter the collection with.
     * @param mapper A mapping {@code Function} to apply.
     * @return A stream of the mapped stream.
     */
    private static <T, R> Stream<R> flatten_internal(Stream<T> stream,
        Predicate<? super T> predicate,
        Function<? super T, ? extends Stream<? extends R>> mapper) {
        return stream.filter(predicate).flatMap(mapper);
    }

    /**
     * Apply a consumer to the entries of a map.
     *
     * @param <K> The map key type.
     * @param <V> The map value type.
     * @param map The {@code Map} to apply to.
     * @param consumer A {@code Consumer} to apply.
     */
    public static <K,V> void forEachMapEntry(Map<K,V> map,
                                             Consumer<Entry<K,V>> consumer) {
        if (map != null && !map.isEmpty() && consumer != null) {
            forEach_internal(map.entrySet().stream(), alwaysTrue(), consumer);
        }
    }
    
    /**
     * Apply a consumer to the entries of a map that match a predicate.
     *
     * @param <K> The map key type.
     * @param <V> The map value type.
     * @param map The {@code Map} to apply to.
     * @param predicate The {@code Predicate} to match.
     * @param consumer A {@code Consumer} to apply.
     */
    public static <K,V> void forEachMapEntry(Map<K,V> map,
                                             Predicate<Entry<K,V>> predicate,
                                             Consumer<Entry<K,V>> consumer) {
        if (map != null && !map.isEmpty() && consumer != null) {
            forEach_internal(map.entrySet().stream(), predicate, consumer);
        }
    }
    
    /**
     * Apply a consumer to the members of an array.
     *
     * @param <T> The array member type.
     * @param array The array to apply to.
     * @param consumer A {@code Consumer} to apply.
     */
    public static <T> void forEach(T[] array,
                                   Consumer<? super T> consumer) {
        if (array != null && consumer != null) {
            forEach_internal(Arrays.stream(array), alwaysTrue(), consumer);
        }
    }
    
    /**
     * Apply a consumer to the members of an array that match a predicate.
     *
     * @param <T> The array member type.
     * @param array The array to apply to.
     * @param predicate A {@code Predicate} to gate the application.
     * @param consumer A {@code Consumer} to apply.
     */
    public static <T> void forEach(T[] array,
                                   Predicate<? super T> predicate,
                                   Consumer<? super T> consumer) {
        if (array != null && consumer != null) {
            forEach_internal(Arrays.stream(array), predicate, consumer);
        }
    }

    /**
     * Apply a consumer to the members of a collection.
     *
     * @param <T> The collection member type.
     * @param c The {@code Collection} to apply to.
     * @param consumer A {@code Consumer} to apply.
     */
    public static <T> void forEach(Collection<T> c,
                                   Consumer<? super T> consumer) {
        if (c != null && !c.isEmpty() && consumer != null) {
            forEach_internal(c.stream(), alwaysTrue(), consumer);
        }
    }
    
    /**
     * Apply a consumer to the members of a collection that match a predicate.
     *
     * @param <T> The collection member type.
     * @param c The {@code Collection} to apply to.
     * @param predicate A {@code Predicate} to gate the application.
     * @param consumer A {@code Consumer} to apply.
     */
    public static <T> void forEach(Collection<T> c,
                                   Predicate<? super T> predicate,
                                   Consumer<? super T> consumer) {
        if (c != null && !c.isEmpty() && consumer != null) {
            forEach_internal(c.stream(), predicate, consumer);
        }
    }

    /**
     * Apply a consumer to the members of a stream.
     *
     * @param <T> The stream member type.
     * @param stream The {@code Stream} to apply to.
     * @param consumer A {@code Consumer} to apply.
     */
    public static <T> void forEach(Stream<T> stream,
                                   Consumer<? super T> consumer) {
        if (stream != null && consumer != null) {
            forEach_internal(stream, alwaysTrue(), consumer);
        }
    }
    
    /**
     * Apply a consumer to the members of a stream that match a predicate.
     *
     * @param <T> The stream member type.
     * @param stream The {@code Stream} to apply to.
     * @param predicate A {@code Predicate} to gate the application.
     * @param consumer A {@code Consumer} to apply.
     */
    public static <T> void forEach(Stream<T> stream,
                                   Predicate<? super T> predicate,
                                   Consumer<? super T> consumer) {
        if (stream != null && consumer != null) {
            forEach_internal(stream, predicate, consumer);
        }
    }

    /**
     * Implement forEach.
     *
     * @param <T> The stream member type.
     * @param stream The {@code Stream} to apply to.
     * @param predicate A {@code Predicate} to gate the application.
     * @param consumer A {@code Consumer} to apply.
     */
    private static <T> void forEach_internal(Stream<T> stream,
                                             Predicate<? super T> predicate,
                                             Consumer<? super T> consumer) {
        stream.filter(predicate).forEach(consumer);
    }
        
    /**
     * Create a predicate for a type that returns true if the argument is
     * not null.
     *
     * @param <T> The input type.
     * @return A suitable {@code Predicate}.
     */
    public static <T> Predicate<T> isNotNull() {
        return (T t) -> t != null;
    }

    /**
     * Create a predicate for a type that returns true if the argument is
     * not null.
     *
     * @param <T> The input type.
     * @param <V> A type to transform to.
     * @param mapper A function to transform the input type.
     * @return A suitable {@code Predicate}.
     */
    public static <T,V> Predicate<T> isNotNull(Function<? super T,V> mapper) {
        return (T t) -> mapper.apply(t) != null;
    }

    /**
     * Create a predicate for a type that returns true if the argument is
     * null.
     *
     * @param <T> The input type.
     * @return A suitable {@code Predicate}.
     */
    public static <T> Predicate<T> isNull() {
        return (T t) -> t == null;
    }

    /**
     * Create a predicate for a type that returns true if the argument is
     * not null.
     *
     * @param <T> The input type.
     * @param <V> A type to transform to.
     * @param mapper A function to transform the input type.
     * @return A suitable {@code Predicate}.
     */
    public static <T,V> Predicate<T> isNull(Function<? super T,V> mapper) {
        return (T t) -> mapper.apply(t) == null;
    }

    /**
     * Convenience function to convert a stream to an iterable.
     *
     * @param <T> The stream member type.
     * @param stream The {@code Stream} to convert.
     * @return The suitable {@code Iterable}.
     */
    public static <T> Iterable<T> iterable(final Stream<T> stream) {
        return new Iterable<T>() {
            public Iterator<T> iterator() { return stream.iterator(); }
        };
    }

    /**
     * Create a stream from an array and an immediate mapping transform.
     *
     * @param <T> The array member type.
     * @param <R> The resulting stream member type.
     * @param array The array to search.
     * @param mapper A mapping {@code Function} to apply.
     * @return The resulting {@code Stream}.
     */
    public static <T,R> Stream<R> map(T[] array,
        Function<? super T,? extends R> mapper) {
        return map_internal(Arrays.stream(array), mapper);
    }

    /**
     * Create a stream from a collection and an immediate mapping transform.
     *
     * @param <T> The collection member type.
     * @param <R> The resulting stream member type.
     * @param c The {@code Collection} to search.
     * @param mapper A mapping {@code Function} to apply.
     * @return The resulting {@code Stream}.
     */
    public static <T,R> Stream<R> map(Collection<T> c,
        Function<? super T,? extends R> mapper) {
        return map_internal(c.stream(), mapper);
    }

    /**
     * Apply a mapping to a stream.
     *
     * @param <T> Generic type T
     * @param <R> Generic type R
     * @param stream The {@code Stream} to map.
     * @param mapper A mapping {@code Function} to apply.
     * @return The resulting {@code Stream}.
     */
    public static <T,R> Stream<R> map(Stream<T> stream,
        Function<? super T,? extends R> mapper) {
        return (stream == null) ? Stream.<R>empty()
            : map_internal(stream, mapper);
    }

    /**
     * Implement map.
     *
     * @param <T> Generic type T
     * @param <R> Generic type R
     * @param stream The {@code Stream} to map.
     * @param mapper A mapping {@code Function} to apply.
     * @return The resulting {@code Stream}.
     */
    private static <T,R> Stream<R> map_internal(Stream<T> stream,
        Function<? super T,? extends R> mapper) {
        return stream.map(mapper);
    }

    /**
     * Create a predicate for a type that returns true if it equals a key.
     *
     * @param <T> The input type.
     * @param <K> The key type.
     * @param key The key to match.
     * @return A suitable {@code Predicate}.
     */
    public static <T, K> Predicate<T> matchKey(final K key) {
        return t -> t == key;
    }

    /**
     * Create a predicate for a type that returns true if it equals a key
     * in the sense of "equals".
     *
     * @param <T> The input type.
     * @param <K> The key type.
     * @param key The key to match.
     * @return A suitable {@code Predicate}.
     */
    public static <T, K> Predicate<T> matchKeyEquals(final K key) {
        return t -> Utils.equals(t, key);
    }

    /**
     * Create a predicate for a type that returns true if a mapper applied
     * to it causes it to equal a key.
     *
     * @param <T> The input type.
     * @param <K> The key type.
     * @param key The key to match.
     * @param mapper The mapper {@code Function} to apply.
     * @return A suitable {@code Predicate}.
     */
    public static <T, K> Predicate<T> matchKey(final K key,
                                               Function<T, K> mapper) {
        return t -> mapper.apply(t) == key;
    }

    /**
     * Create a predicate for a type that returns true if a mapper applied
     * to it causes it to equal a key.
     *
     * @param <T> The input type.
     * @param <K> The key type.
     * @param key The key to match.
     * @param mapper The mapper {@code Function} to apply.
     * @return A suitable {@code Predicate}.
     */
    public static <T, K> Predicate<T> matchKeyEquals(final K key,
                                                     Function<T, K> mapper) {
        return t -> Utils.equals(mapper.apply(t), key);
    }

    /**
     * Find the maximum int value in an array.
     *
     * @param <T> The collection member type.
     * @param array The array to check.
     * @param tif A {@code ToIntFunction} to map the stream to int with.
     * @return The maximum value found, or zero if the input is empty.
     */
    public static <T> int max(T[] array, ToIntFunction<T> tif) {
        return max_internal(Arrays.stream(array), alwaysTrue(), tif);
    }

    /**
     * Find the maximum int value in an array.
     *
     * @param <T> The collection member type.
     * @param array The array to check.
     * @param predicate A {@code Predicate} to match with.
     * @param tif A {@code ToIntFunction} to map the stream to int with.
     * @return The maximum value found, or zero if the input is empty.
     */
    public static <T> int max(T[] array, Predicate<? super T> predicate,
                              ToIntFunction<T> tif) {
        return max_internal(Arrays.stream(array), predicate, tif);
    }

    /**
     * Find the maximum int value in a collection.
     *
     * @param <T> The collection member type.
     * @param c The {@code Collection} to check.
     * @param tif A {@code ToIntFunction} to map the stream to int with.
     * @return The maximum value found, or zero if the input is empty.
     */
    public static <T> int max(Collection<T> c, ToIntFunction<T> tif) {
        return max_internal(c.stream(), alwaysTrue(), tif);
    }

    /**
     * Find the maximum int value in a collection.
     *
     * @param <T> The collection member type.
     * @param c The {@code Collection} to check.
     * @param predicate A {@code Predicate} to match with.
     * @param tif A {@code ToIntFunction} to map the stream to int with.
     * @return The maximum value found, or zero if the input is empty.
     */
    public static <T> int max(Collection<T> c, Predicate<? super T> predicate,
                              ToIntFunction<T> tif) {
        return max(c.stream(), predicate, tif);
    }

    /**
     * Find the maximum int value in a stream.
     *
     * @param <T> The stream member type.
     * @param stream The {@code Stream} to check.
     * @param tif A {@code ToIntFunction} to map the stream to int with.
     * @return The maximum value found, or zero if the input is empty.
     */
    public static <T> int max(Stream<T> stream, ToIntFunction<T> tif) {
        return (stream == null) ? MAX_DEFAULT
            : max_internal(stream, alwaysTrue(), tif);
    }

    /**
     * Find the maximum int value in a stream.
     *
     * @param <T> The stream member type.
     * @param stream The {@code Stream} to check.
     * @param predicate A {@code Predicate} to match with.
     * @param tif A {@code ToIntFunction} to map the stream to int with.
     * @return The maximum value found, or zero if the input is empty.
     */
    public static <T> int max(Stream<T> stream, Predicate<? super T> predicate,
                              ToIntFunction<T> tif) {
        return (stream == null) ? MAX_DEFAULT
            : max_internal(stream, predicate, tif);
    }

    /**
     * Implement max.
     *
     * @param <T> The stream member type.
     * @param stream The {@code Stream} to check.
     * @param predicate A {@code Predicate} to match with.
     * @param tif A {@code ToIntFunction} to map the stream to int with.
     * @return The maximum value found, or zero if the input is empty.
     */
    private static <T> int max_internal(Stream<T> stream,
                                        Predicate<? super T> predicate,
                                        ToIntFunction<T> tif) {
        return stream.filter(predicate).mapToInt(tif).max()
            .orElse(MAX_DEFAULT);
    }

    /**
     * Find the selected member of an array that maximizes according
     * to a given comparison.
     *
     * @param <T> The collection member type.
     * @param array The array to maximize from.
     * @param comparator A {@code Comparator} to compare with.
     * @return The maximal value found, or null if none present.
     */
    public static <T> T maximize(T[] array, Comparator<? super T> comparator) {
        return maximize_internal(Arrays.stream(array), alwaysTrue(),
                                 comparator);
    }

    /**
     * Find the selected member of a collection that maximizes according
     * to a given comparison.
     *
     * @param <T> The collection member type.
<<<<<<< HEAD
     * @param array An array of T.
=======
     * @param array The array to maximize from.
>>>>>>> fee3ea15
     * @param predicate A {@code Predicate} to match with.
     * @param comparator A {@code Comparator} to compare with.
     * @return The maximal value found, or null if none present.
     */
    public static <T> T maximize(T[] array, Predicate<? super T> predicate,
                                 Comparator<? super T> comparator) {
        return maximize_internal(Arrays.stream(array), predicate, comparator);
    }

    /**
     * Find the selected member of a collection that maximizes according
     * to a given comparison.
     *
     * @param <T> The collection member type.
     * @param c The {@code Collection} to maximize from.
     * @param comparator A {@code Comparator} to compare with.
     * @return The maximal value found, or null if none present.
     */
    public static <T> T maximize(Collection<T> c,
                                 Comparator<? super T> comparator) {
        return maximize_internal(c.stream(), alwaysTrue(), comparator);
    }

    /**
     * Find the selected member of a collection that maximizes according
     * to a given comparison.
     *
     * @param <T> The collection member type.
     * @param c The {@code Collection} to maximize from.
     * @param predicate A {@code Predicate} to match with.
     * @param comparator A {@code Comparator} to compare with.
     * @return The maximal value found, or null if none present.
     */
    public static <T> T maximize(Collection<T> c,
                                 Predicate<? super T> predicate,
                                 Comparator<? super T> comparator) {
        return maximize_internal(c.stream(), predicate, comparator);
    }

    /**
     * Find the selected member of a stream that maximizes according
     * to a given comparison.
     *
     * @param <T> The stream member type.
     * @param stream The {@code Stream} to maximize from.
     * @param comparator A {@code Comparator} to compare with.
     * @return The maximal value found, or null if none present.
     */
    public static <T> T maximize(Stream<T> stream,
                                 Comparator<? super T> comparator) {
        return (stream == null) ? null
            : maximize_internal(stream, alwaysTrue(), comparator);
    }

    /**
     * Find the selected member of a stream that maximizes according
     * to a given comparison.
     *
     * @param <T> The collection member type.
     * @param stream The {@code Stream} to maximize from.
     * @param predicate A {@code Predicate} to match with.
     * @param comparator A {@code Comparator} to compare with.
     * @return The maximal value found, or null if none present.
     */
    public static <T> T maximize(Stream<T> stream,
                                 Predicate<? super T> predicate,
                                 Comparator<? super T> comparator) {
        return (stream == null) ? null
            : maximize_internal(stream, predicate, comparator);
    }

    /**
     * Implement maximize.
     *
     * @param <T> The collection member type.
     * @param stream The {@code Stream} to maximize from.
     * @param predicate A {@code Predicate} to match with.
     * @param comparator A {@code Comparator} to compare with.
     * @return The maximal value found, or null if none present.
     */
    private static <T> T maximize_internal(Stream<T> stream,
                                           Predicate<? super T> predicate,
                                           Comparator<? super T> comparator) {
        return stream.filter(predicate).collect(Collectors.maxBy(comparator))
            .orElse(null);
    }

    /**
     * Find the minimum int value in an array.
     *
     * @param array An array of T.
     * @param <T> The collection member type.
     * @param array The array to minimize from.
     * @param tif A {@code ToIntFunction} to map the stream to int with.
     * @return The minimum value found, or zero if the input is empty.
     */
    public static <T> int min(T[] array, ToIntFunction<T> tif) {
        return min_internal(Arrays.stream(array), alwaysTrue(), tif);
    }

    /**
     * Find the minimum int value in an array.
     *
     * @param <T> The collection member type.
     * @param array The array to minimize from.
     * @param predicate A {@code Predicate} to match with.
     * @param tif A {@code ToIntFunction} to map the stream to int with.
     * @param array An array of T.
     * @return The minimum value found, or zero if the input is empty.
     */
    public static <T> int min(T[] array, Predicate<? super T> predicate,
                              ToIntFunction<T> tif) {
        return min_internal(Arrays.stream(array), predicate, tif);
    }

    /**
     * Find the minimum int value in a collection.
     *
     * @param <T> The collection member type.
     * @param c The {@code Collection} to check.
     * @param tif A {@code ToIntFunction} to map the stream to int with.
     * @return The minimum value found, or zero if the input is empty.
     */
    public static <T> int min(Collection<T> c, ToIntFunction<T> tif) {
        return min_internal(c.stream(), alwaysTrue(), tif);
    }

    /**
     * Find the minimum int value in a collection.
     *
     * @param <T> The collection member type.
     * @param c The {@code Collection} to check.
     * @param predicate A {@code Predicate} to match with.
     * @param tif A {@code ToIntFunction} to map the stream to int with.
     * @return The minimum value found, or zero if the input is empty.
     */
    public static <T> int min(Collection<T> c, Predicate<? super T> predicate,
                              ToIntFunction<T> tif) {
        return min_internal(c.stream(), predicate, tif);
    }

    /**
     * Find the minimum int value in a stream.
     *
     * @param <T> The stream member type.
     * @param stream The {@code Stream} to check.
     * @param tif A {@code ToIntFunction} to map the stream to int with.
     * @return The minimum value found, or zero if the input is empty.
     */
    public static <T> int min(Stream<T> stream, ToIntFunction<T> tif) {
        return (stream == null) ? MIN_DEFAULT
            : min_internal(stream, alwaysTrue(), tif);
    }

    /**
     * Find the minimum int value in a stream.
     *
     * @param <T> The stream member type.
     * @param stream The {@code Stream} to check.
     * @param predicate A {@code Predicate} to match with.
     * @param tif A {@code ToIntFunction} to map the stream to int with.
     * @return The minimum value found, or zero if the input is empty.
     */
    public static <T> int min(Stream<T> stream,
                              Predicate<? super T> predicate,
                              ToIntFunction<T> tif) {
        return (stream == null) ? MIN_DEFAULT
            : min_internal(stream, predicate, tif);
    }

    /**
     * Implement min.
     *
     * @param <T> The stream member type.
     * @param stream The {@code Stream} to check.
     * @param predicate A {@code Predicate} to match with.
     * @param tif A {@code ToIntFunction} to map the stream to int with.
     * @return The minimum value found, or zero if the input is empty.
     */
    private static <T> int min_internal(Stream<T> stream,
                                        Predicate<? super T> predicate,
                                        ToIntFunction<T> tif) {
        return stream.filter(predicate).mapToInt(tif).min()
            .orElse(MIN_DEFAULT);
    }

    /**
     * Find the selected member of an array that minimizes according
     * to a given comparison.
     *
     * @param <T> The collection member type.
     * @param array The array to minimize from.
     * @param comparator A {@code Comparator} to compare with.
     * @return The minimal value found, or null if none present.
     */
    public static <T> T minimize(T[] array,
                                 Comparator<? super T> comparator) {
        return minimize_internal(Arrays.stream(array), alwaysTrue(),
                                 comparator);
    }

    /**
     * Find the selected member of a collection that minimizes according
     * to a given comparison.
     *
     * @param <T> The collection member type.
     * @param array The array to minimize from.
     * @param predicate A {@code Predicate} to match with.
     * @param comparator A {@code Comparator} to compare with.
     * @return The minimal value found, or null if none present.
     */
    public static <T> T minimize(T[] array, Predicate<? super T> predicate,
                                 Comparator<? super T> comparator) {
        return minimize_internal(Arrays.stream(array), predicate, comparator);
    }

    /**
     * Find the selected member of a collection that minimizes according
     * to a given comparison.
     *
     * @param <T> The collection member type.
     * @param c The {@code Collection} to minimize from.
     * @param comparator A {@code Comparator} to compare with.
     * @return The minimal value found, or null if none present.
     */
    public static <T> T minimize(Collection<T> c,
                                 Comparator<? super T> comparator) {
        return minimize_internal(c.stream(), alwaysTrue(), comparator);
    }

    /**
     * Find the selected member of a collection that minimizes according
     * to a given comparison.
     *
     * @param <T> The collection member type.
     * @param c The {@code Collection} to minimize from.
     * @param predicate A {@code Predicate} to match with.
     * @param comparator A {@code Comparator} to compare with.
     * @return The minimal value found, or null if none present.
     */
    public static <T> T minimize(Collection<T> c,
                                 Predicate<? super T> predicate,
                                 Comparator<? super T> comparator) {
        return minimize_internal(c.stream(), predicate, comparator);
    }

    /**
     * Find the selected member of a stream that minimizes according
     * to a given comparison.
     *
     * @param <T> The stream member type.
     * @param stream The {@code Stream} to minimize from.
     * @param comparator A {@code Comparator} to compare with.
     * @return The minimal value found, or null if none present.
     */
    public static <T> T minimize(Stream<T> stream,
                                 Comparator<? super T> comparator) {
        return (stream == null) ? null
            : minimize_internal(stream, alwaysTrue(), comparator);
    }

    /**
     * Find the selected member of a stream that minimizes according
     * to a given comparison.
     *
     * @param <T> The stream member type.
     * @param stream The {@code Stream} to minimize from.
     * @param predicate A {@code Predicate} to match with.
     * @param comparator A {@code Comparator} to compare with.
     * @return The minimal value found, or null if none present.
     */
    public static <T> T minimize(Stream<T> stream,
                                 Predicate<? super T> predicate,
                                 Comparator<? super T> comparator) {
        return (stream == null) ? null
            : minimize_internal(stream, predicate, comparator);
    }

    /**
     * Implement minimize.
     *
     * @param <T> The stream member type.
     * @param stream The {@code Stream} to minimize from.
     * @param predicate A {@code Predicate} to match with.
     * @param comparator A {@code Comparator} to compare with.
     * @return The minimal value found, or null if none present.
     */
    private static <T> T minimize_internal(Stream<T> stream,
                                           Predicate<? super T> predicate,
                                           Comparator<? super T> comparator) {
        return stream.filter(predicate).collect(Collectors.minBy(comparator))
            .orElse(null);
    }

    /**
     * Is an array null or empty?
     *
     * @param <T> The array member type.
     * @param array The array to test.
     * @return True if an array is null or empty.
     */
    public static <T> boolean none(T[] array) {
        return array == null || array.length == 0;
    }

    /**
     * Do none of the members of an array match a predicate?
     *
     * @param <T> The array member type.
     * @param array The array to test.
     * @param predicate The {@code Predicate} to test with.
     * @return True if no member passes the predicate test.
     */
    public static <T> boolean none(T[] array, Predicate<? super T> predicate) {
        return none_internal(Arrays.stream(array), predicate);
    }

    /**
     * Is a collection empty?
     *
     * @param <T> The collection member type.
     * @param c The {@code Collection} to test.
     * @return True if the collection is null or empty.
     */
    public static <T> boolean none(Collection<T> c) {
        return c == null || c.isEmpty();
    }

    /**
     * Do none of the members of a collection match a predicate?
     *
     * @param <T> The collection member type.
     * @param c The {@code Collection} to test.
     * @param predicate The {@code Predicate} to test with.
     * @return True if no member passes the predicate test.
     */
    public static <T> boolean none(Collection<T> c,
                                   Predicate<? super T> predicate) {
        return none_internal(c.stream(), predicate);
    }

    /**
     * Is a stream null or empty?
     *
     * @param <T> The stream member type.
     * @param stream The {@code Stream} to test.
     * @return True if the stream is null or empty.
     */
    public static <T> boolean none(Stream<T> stream) {
        return stream == null || !stream.findFirst().isPresent();
    }

    /**
     * Do none of the members of a stream match a predicate?
     *
     * @param <T> The stream member type.
     * @param stream The {@code Stream} to test.
     * @param predicate The {@code Predicate} to test with.
     * @return True if no member passes the predicate test.
     */
    public static <T> boolean none(Stream<T> stream,
                                   Predicate<? super T> predicate) {
        return (stream == null) ? true : none_internal(stream, predicate);
    }

    /**
     * Implementation of none().
     *
     * @param <T> The stream member type.
     * @param stream The {@code Stream} to test.
     * @param predicate The {@code Predicate} to test with.
     * @return True if no member passes the predicate test.
     */
    private static <T> boolean none_internal(Stream<T> stream,
                                             Predicate<? super T> predicate) {
        return stream.noneMatch(predicate);
    }

    /**
     * Take the product of an array.
     *
     * @param <T> The array member type.
     * @param array The array to multiply.
     * @param tdf A {@code ToDoubleFunction} to convert members to double.
     * @return The product of the values found.
     */
    public static <T> double product(T[] array, ToDoubleFunction<T> tdf) {
        return product_internal(Arrays.stream(array), alwaysTrue(), tdf);
    }
            
    /**
     * Take the product of an array.
     *
     * @param <T> The array member type.
     * @param array The array to multiply.
     * @param predicate A {@code Predicate} to match with.
     * @param tdf A {@code ToDoubleFunction} to convert members to double.
     * @return The product of the values found.
     */
    public static <T> double product(T[] array, Predicate<? super T> predicate,
                                     ToDoubleFunction<T> tdf) {
        return product_internal(Arrays.stream(array), predicate, tdf);
    }
            
    /**
     * Take the product of a collection.
     *
     * @param <T> The stream member type.
     * @param c The {@code Collection} to multiply.
     * @param tdf A {@code ToDoubleFunction} to convert members to double.
     * @return The product of the values found.
     */
    public static <T> double product(Collection<T> c,
                                     ToDoubleFunction<T> tdf) {
        return product_internal(c.stream(), alwaysTrue(), tdf);
    }
            
    /**
     * Take the product of a collection.
     *
     * @param <T> The stream member type.
     * @param c The {@code Collection} to multiply.
     * @param predicate A {@code Predicate} to match with.
     * @param tdf A {@code ToDoubleFunction} to convert members to double.
     * @return The product of the values found.
     */
    public static <T> double product(Collection<T> c,
                                     Predicate<? super T> predicate,
                                     ToDoubleFunction<T> tdf) {
        return product_internal(c.stream(), predicate, tdf);
    }
            
    /**
     * Take the product of the members of a stream.
     *
     * @param <T> The stream member type.
     * @param stream The {@code Stream} to multiply.
     * @param tdf A {@code ToDoubleFunction} to convert members to double.
     * @return The product of the values found.
     */
    public static <T> double product(Stream<T> stream,
                                     ToDoubleFunction<T> tdf) {
        return (stream == null) ? PRODUCT_DEFAULT
            : product_internal(stream, alwaysTrue(), tdf);
    }
            
    /**
     * Take the product of the members of a stream.
     *
     * @param <T> The stream member type.
     * @param stream The {@code Stream} to multiply.
     * @param predicate A {@code Predicate} to match with.
     * @param tdf A {@code ToDoubleFunction} to convert members to double.
     * @return The product of the values found.
     */
    public static <T> double product(Stream<T> stream,
                                     Predicate<? super T> predicate,
                                     ToDoubleFunction<T> tdf) {
        return (stream == null) ? PRODUCT_DEFAULT
            : product_internal(stream, predicate, tdf);
    }
            
    /**
     * Take the product of the members of a stream.
     *
     * @param predicate A {@code Predicate} to match with.
     * @param <T> The stream member type.
     * @param stream The {@code Stream} to multiply.
     * @param tdf A {@code ToDoubleFunction} to convert members to double.
     * @return The product of the values found.
     */
    public static <T> double product_internal(Stream<T> stream,
                                              Predicate<? super T> predicate,
                                              ToDoubleFunction<T> tdf) {
        final DoubleBinaryOperator mult = (d1, d2) -> d1 * d2;
        return stream.filter(predicate).mapToDouble(tdf)
            .reduce(PRODUCT_DEFAULT, mult);
    }

    /**
     * Special case to remove objects from a collection.
     *
     * @param <T> The collection member type.
     * @param c The {@code Collection} to remove from.
     * @param predicate A {@code Predicate} to match with.
     * @return True if anything was removed.
     */
    public static <T> boolean removeInPlace(Collection<T> c,
                                            Predicate<? super T> predicate) {
        boolean ret = false;
        Iterator<T> iterator = c.iterator();
        while (iterator.hasNext()) {
            if (predicate.test(iterator.next())) {
                iterator.remove();
                ret = true;
            }
        }
        return ret;
    }

    /**
     * Special case to remove objects from a map.
     *
     * @param <K> The map key type.
     * @param <V> The map value type.
     * @param map The {@code Map} to remove entries from.
     * @param predicate A {@code Predicate} to match map entries with.
     * @return True if anything was removed.
     */
    public static <K,V> boolean removeInPlace(Map<K,V> map,
                                              Predicate<Entry<K,V>> predicate) {
        boolean ret = false;
        Iterator<Entry<K,V>> iterator = map.entrySet().iterator();
        while (iterator.hasNext()) {
            if (predicate.test(iterator.next())) {
                iterator.remove();
                ret = true;
            }
        }
        return ret;
    }
    
    /**
     * Convenience function to convert an array to a sorted list.
     *
     * @param <T> The array member type.
     * @param array The array to convert.
     * @return A list of the stream contents.
     */
    public static <T extends Comparable<? super T>> List<T> sort(T[] array) {
        final Comparator<T> comparator = Comparator.naturalOrder();
        return sort_internal(Arrays.stream(array), comparator);
    }

    /**
     * Convenience function to convert an array to a sorted list.
     *
     * @param <T> The array member type.
     * @param array The array to convert.
     * @param comparator A {@code Comparator} to sort with.
     * @return A list of the stream contents.
     */
    public static <T> List<T> sort(T[] array, Comparator<? super T> comparator) {
        return sort_internal(Arrays.stream(array), comparator);
    }

    /**
     * Convenience function to convert a collection to a sorted list.
     *
     * @param <T> The collection member type.
     * @param c The {@code Collection} to convert.
     * @return A list of the stream contents.
     */
    public static <T extends Comparable<? super T>> List<T> sort(Collection<T> c) {
        final Comparator<T> comparator = Comparator.naturalOrder();
        return sort_internal(c.stream(), comparator);
    }

    /**
     * Convenience function to convert a collection to a map.
     *
     * @param <T> The collection member type.
     * @param c The {@code Collection} to convert.
     * @param comparator A {@code Comparator} to sort with.
     * @return A map of the stream contents.
     */
    public static <T> List<T> sort(Collection<T> c,
                                   Comparator<? super T> comparator) {
        return sort_internal(c.stream(), comparator);
    }

    /**
     * Convenience function to collect a stream to a list.
     *
     * @param <T> The stream member type.
     * @param stream The {@code Stream} to collect.
     * @return A list of the stream contents.
     */
    public static <T extends Comparable<? super T>> List<T> sort(Stream<T> stream) {
        final Comparator<T> comparator = Comparator.naturalOrder();
        return (stream == null) ? Collections.<T>emptyList()
            : sort_internal(stream, comparator);
    }

    /**
     * Convenience function to collect a stream to a list.
     *
     * @param <T> The stream member type.
     * @param stream The {@code Stream} to collect.
     * @param comparator A {@code Comparator} to sort with.
     * @return A list of the stream contents.
     */
    public static <T> List<T> sort(Stream<T> stream,
                                   Comparator<? super T> comparator) {
        return (stream == null) ? Collections.<T>emptyList()
            : sort_internal(stream, comparator);
    }

    /**
     * Implement sorted.
     *
     * @param <T> The stream member type.
     * @param stream The {@code Stream} to collect.
     * @param comparator A {@code Comparator} to sort with.
     * @return A list of the stream contents.
     */
    private static <T> List<T> sort_internal(Stream<T> stream,
                                             Comparator<? super T> comparator) {
        return stream.sorted(comparator).collect(Collectors.toList());
    }

    /**
     * Take the sum of the members of an array.
     *
     * @param <T> The collection member type.
     * @param array The array to sum.
     * @param tif A {@code ToIntFunction} to convert members to an int.
     * @return The sum of the values found.
     */
    public static <T> int sum(T[] array, ToIntFunction<T> tif) {
        return sum_internal(Arrays.stream(array), alwaysTrue(), tif);
    }

    /**
     * Take the sum of the members of an array.
     *
     * @param <T> The collection member type.
     * @param array The array to sum.
     * @param predicate A {@code Predicate} to match with.
     * @param tif A {@code ToIntFunction} to convert members to an int.
     * @return The sum of the values found.
     */
    public static <T> int sum(T[] array, Predicate<? super T> predicate,
                              ToIntFunction<T> tif) {
        return sum_internal(Arrays.stream(array), predicate, tif);
    }

    /**
     * Take the sum of the members of a collection.
     *
     * @param <T> The collection member type.
     * @param c The {@code Collection} to sum.
     * @param tif A {@code ToIntFunction} to convert members to an int.
     * @return The sum of the values found.
     */
    public static <T> int sum(Collection<T> c, ToIntFunction<T> tif) {
        return sum_internal(c.stream(), alwaysTrue(), tif);
    }

    /**
     * Take the sum of the members of a collection.
     *
     * @param <T> The collection member type.
     * @param c The {@code Collection} to sum.
     * @param predicate A {@code Predicate} to match with.
     * @param tif A {@code ToIntFunction} to map the stream to int with.
     * @return The sum of the values found.
     */
    public static <T> int sum(Collection<T> c, Predicate<? super T> predicate,
                              ToIntFunction<T> tif) {
        return sum_internal(c.stream(), predicate, tif);
    }

    /**
     * Take the sum of the members of a stream.
     *
     * @param <T> The stream member type.
     * @param stream The {@code Stream} to sum.
     * @param tif A {@code ToIntFunction} to convert members to an int.
     * @return The sum of the values found.
     */
    public static <T> int sum(Stream<T> stream, ToIntFunction<T> tif) {
        return (stream == null) ? SUM_DEFAULT
            : sum_internal(stream, alwaysTrue(), tif);
    }

    /**
     * Take the sum of the members of a stream.
     *
     * @param <T> The stream member type.
     * @param stream The {@code Stream} to sum.
     * @param predicate A {@code Predicate} to match with.
     * @param tif A {@code ToIntFunction} to convert members to an int.
     * @return The sum of the values found.
     */
    public static <T> int sum(Stream<T> stream, Predicate<? super T> predicate,
                              ToIntFunction<T> tif) {
        return (stream == null) ? SUM_DEFAULT
            : sum_internal(stream, predicate, tif);
    }

    /**
     * Take the sum of the members of a stream.
     *
     * @param <T> The stream member type.
     * @param stream The {@code Stream} to sum.
     * @param predicate A {@code Predicate} to match with.
     * @param tif A {@code ToIntFunction} to convert members to an int.
     * @return The sum of the values found.
     */
    private static <T> int sum_internal(Stream<T> stream,
                                        Predicate<? super T> predicate,
                                        ToIntFunction<T> tif) {
        return stream.filter(predicate).mapToInt(tif).sum();
    }

    /**
     * Take the sum of the members of an array.
     *
     * @param <T> The collection member type.
     * @param array The array to sum.
     * @param tdf A {@code ToDoubleFunction} to convert members
     *     to a double.
     * @return The sum of the values found.
     */
    public static <T> double sumDouble(T[] array, ToDoubleFunction<T> tdf) {
        return sumDouble_internal(Arrays.stream(array), alwaysTrue(), tdf);
    }

    /**
     * Take the sum of the members of an array.
     *
     * @param <T> The collection member type.
     * @param array The array to sum.
     * @param predicate A {@code Predicate} to match with.
     * @param tdf A {@code ToDoubleFunction} to map the stream to
     *     double with.
     * @return The sum of the values found.
     */
    public static <T> double sumDouble(T[] array,
                                       Predicate<? super T> predicate,
                                       ToDoubleFunction<T> tdf) {
        return sumDouble_internal(Arrays.stream(array), predicate, tdf);
    }

    /**
     * Take the sum of the members of a collection.
     *
     * @param <T> The collection member type.
     * @param c The {@code Collection} to sum.
     * @param tdf A {@code ToDoubleFunction} to convert members
     *     to a double.
     * @return The sum of the values found.
     */
    public static <T> double sumDouble(Collection<T> c,
                                       ToDoubleFunction<T> tdf) {
        return sumDouble_internal(c.stream(), alwaysTrue(), tdf);
    }

    /**
     * Take the sum of the members of a collection.
     *
     * @param <T> The collection member type.
     * @param c The {@code Collection} to sum.
     * @param predicate A {@code Predicate} to match with.
     * @param tdf A {@code ToDoubleFunction} to map the stream to
     *     double with.
     * @return The sum of the values found.
     */
    public static <T> double sumDouble(Collection<T> c,
                                       Predicate<? super T> predicate,
                                       ToDoubleFunction<T> tdf) {
        return sumDouble_internal(c.stream(), predicate, tdf);
    }

    /**
     * Take the sum of the members of a stream.
     *
     * @param <T> The stream member type.
     * @param stream The {@code Stream} to sum.
     * @param tdf A {@code ToDoubleFunction} to convert members
     *     to a double.
     * @return The sum of the values found.
     */
    public static <T> double sumDouble(Stream<T> stream,
                                       ToDoubleFunction<T> tdf) {
        return (stream == null) ? SUM_DOUBLE_DEFAULT
            : sumDouble_internal(stream, alwaysTrue(), tdf);
    }

    /**
     * Take the sum of the members of a stream.
     *
     * @param <T> The stream member type.
     * @param stream The {@code Stream} to sum.
     * @param predicate A {@code Predicate} to select members.
     * @param tdf A {@code ToIntFunction} to convert members to a double.
     * @return The sum of the values found.
     */
    public static <T> double sumDouble(Stream<T> stream,
                                       Predicate<? super T> predicate,
                                       ToDoubleFunction<T> tdf) {
        return (stream == null) ? SUM_DOUBLE_DEFAULT
            : sumDouble_internal(stream, predicate, tdf);
    }
  
    /**
     * Take the sum of the members of a stream.
     *
     * @param <T> The stream member type.
     * @param stream The {@code Stream} to sum.
     * @param predicate A {@code Predicate} to select members.
     * @param tdf A {@code ToIntFunction} to convert members to a double.
     * @return The sum of the values found.
     */
    private static <T> double sumDouble_internal(Stream<T> stream,
        Predicate<? super T> predicate,
        ToDoubleFunction<T> tdf) {
        return stream.filter(predicate).mapToDouble(tdf).sum();
    }

    /**
     * Make a collector that takes lists and appends them.
     *
     * @param <T> The list member type.
     * @return A list appending collector.
     */
    public static <T> Collector<List<T>,?,List<T>> toAppendedList() {
        final BinaryOperator<List<T>> squash = (l1, l2) ->
            (l1.isEmpty()) ? l2 : (l1.addAll(l2)) ? l1 : l1;
        return Collectors.reducing(Collections.<T>emptyList(), squash);
    }
        
    /**
     * Convenience function to convert an array to a list.
     *
     * @param <T> The array member type.
     * @param array The array to convert.
     * @return A map of the stream contents.
     */
    public static <T> List<T> toList(T[] array) {
        return toList_internal(Arrays.stream(array));
    }

    /**
     * Convenience function to convert a collection to a list.
     *
     * @param <T> The collection member type.
     * @param c The {@code Collection} to convert.
     * @return A map of the stream contents.
     */
    public static <T> List<T> toList(Collection<T> c) {
        return toList_internal(c.stream());
    }

    /**
     * Convenience function to collect a stream to a list.
     *
     * @param <T> The stream member type.
     * @param stream The {@code Stream} to collect.
     * @return A list of the stream contents.
     */
    public static <T> List<T> toList(Stream<T> stream) {
        return (stream == null) ? Collections.<T>emptyList()
            : toList_internal(stream);
    }
    
    /**
     * Implement toList.
     *
     * @param <T> The stream member type.
     * @param stream The {@code Stream} to collect.
     * @return A list of the stream contents.
     */
    private static <T> List<T> toList_internal(Stream<T> stream) {
        return stream.collect(Collectors.toList());
    }

    /**
     * Create a new collector that accumulates to a list but excludes
     * null members.
     *
     * @param <T> The stream member type.
     * @return A list collectors.
     */
    public static <T> Collector<T,?,List<T>> toListNoNulls() {
        return Collector.<T,List<T>>of((Supplier<List<T>>)ArrayList::new,
            (left, right) -> { if (right != null) left.add(right); },
            (left, right) -> { left.addAll(right); return left; },
            Collector.Characteristics.IDENTITY_FINISH);
    }

    /**
     * Convert an iterator to a stream.
     *
     * @param <T> A {@link Stream}
     * @param iterator The {@code Iterator} to convert.
     * @return The resulting {@code Stream}.
     */
    public static <T> Stream<T> toStream(Iterator<T> iterator) {
        return toStream(() -> iterator);
    }

    /**
     * Convert an iterable to a stream.
     *
     * @param <T> A {@link Stream}
     * @param iterable The {@code Iterable} to convert.
     * @return The resulting {@code Stream}.
     */
    public static <T> Stream<T> toStream(Iterable<T> iterable) {
        return StreamSupport.stream(iterable.spliterator(), false);
    }
    
    /**
     * Transform the contents of an array.
     *
     * @param <T> The array member type.
     * @param array The array to transform.
     * @param predicate A {@code Predicate} to select the items.
     * @return The result of collecting the predicate matches.
     */
    public static <T> List<T> transform(T[] array,
                                        Predicate<? super T> predicate) {
        return transform_internal(Arrays.stream(array), predicate,
                                  Function.<T>identity(), null,
                                  Collectors.toList());
    }

    /**
     * Transform the contents of an array.
     *
     * @param <T> The array member type.
     * @param <R> The resulting collection member type.
     * @param array The array to transform.
     * @param predicate A {@code Predicate} to select the items.
     * @param mapper A function to transform the selected items.
     * @return The result of collecting the mapped predicate matches.
     */
    public static <T,R> List<R> transform(T[] array,
        Predicate<? super T> predicate,
        Function<? super T, ? extends R> mapper) {
        return transform_internal(Arrays.stream(array), predicate, mapper,
                                  null, Collectors.toList());
    }

    /**
     * Transform the contents of an array.
     *
     * @param <T> The array member type.
     * @param <R> The resulting collection member type.
     * @param <C> The resulting collection type.
     * @param array The array to transform.
     * @param predicate A {@code Predicate} to select the items.
     * @param mapper A function to transform the selected items.
     * @param collector A {@code Collector} to collect the items.
     * @return The result of collecting the mapped predicate matches.
     */
    public static <T,R,C> C transform(T[] array,
        Predicate<? super T> predicate,
        Function<? super T, ? extends R> mapper,
        Collector<R,?,C> collector) {
        return transform_internal(Arrays.stream(array), predicate, mapper,
                                  null, collector);
    }

    /**
     * Transform the contents of an array and sort the result.
     *
     * @param <T> The array member type.
     * @param <R> The resulting collection member type.
     * @param array The array to transform.
     * @param predicate A {@code Predicate} to select the items.
     * @param mapper A function to transform the selected items.
     * @param comparator A {@code Comparator} to sort the items.
     * @return A list of sorted mapped predicate matches.
     */
    public static <T,R> List<R> transform(T[] array,
        Predicate<? super T> predicate,
        Function<? super T, ? extends R> mapper,
        Comparator<? super R> comparator) {
        return transform_internal(Arrays.stream(array), predicate, mapper,
                                  comparator, Collectors.toList());
    }

    /**
     * Transform the contents of a collection.
     *
     * @param <T> The collection member type.
     * @param c The {@code Collection} to transform.
     * @param predicate A {@code Predicate} to select the items.
     * @return The result of collecting the predicate matches.
     */
    public static <T> List<T> transform(Collection<T> c,
                                        Predicate<? super T> predicate) {
        return transform_internal(c.stream(), predicate, Function.<T>identity(),
                                  null, Collectors.toList());
    }

    /**
     * Transform the contents of a collection.
     *
     * @param <T> The collection member type.
     * @param <R> The resulting collection member type.
     * @param c The {@code Collection} to transform.
     * @param predicate A {@code Predicate} to select the items.
     * @param mapper A function to transform the selected items.
     * @return The result of collecting the mapped predicate matches.
     */
    public static <T,R> List<R> transform(Collection<T> c,
        Predicate<? super T> predicate,
        Function<? super T, ? extends R> mapper) {
        return transform_internal(c.stream(), predicate, mapper, null,
                                  Collectors.toList());
    }

    /**
     * Transform the contents of a collection and sort the result.
     *
     * @param <T> The collection member type.
     * @param <R> The resulting collection member type.
     * @param c The {@code Collection} to transform.
     * @param predicate A {@code Predicate} to select the items.
     * @param mapper A function to transform the selected items.
     * @param comparator A {@code Comparator} to sort the results.
     * @return A list of sorted mapped predicate matches.
     */
    public static <T,R> List<R> transform(Collection<T> c,
        Predicate<? super T> predicate,
        Function<? super T, ? extends R> mapper,
        Comparator<? super R> comparator) {
        return transform_internal(c.stream(), predicate, mapper, comparator,
                                  Collectors.toList());
    }

    /**
     * Transform the contents of a collection.
     *
     * @param <T> The collection member type.
     * @param <R> The resulting collection member type.
     * @param <C> The resulting collection type.
     * @param c The {@code Collection} to transform.
     * @param predicate A {@code Predicate} to select the items.
     * @param mapper A function to transform the selected items.
     * @param collector A {@code Collector} to aggregate the results.
     * @return The result of collecting the mapped predicate matches.
     */
    public static <T,R,C> C transform(Collection<T> c,
        Predicate<? super T> predicate,
        Function<? super T, ? extends R> mapper,
        Collector<R,?,C> collector) {
        return transform_internal(c.stream(), predicate, mapper, null,
                                  collector);
    }

    /**
     * Transform the contents of a stream.
     *
     * @param <T> The stream type.
     * @param stream The {@code Stream} to transform.
     * @param predicate A {@code Predicate} to select the items.
     * @return The result of collecting the predicate matches.
     */
    public static <T> List<T> transform(Stream<T> stream,
                                        Predicate<? super T> predicate) {
        final Stream<T> s = (stream == null) ? Stream.<T>empty() : stream;
        return transform_internal(s, predicate, Function.<T>identity(),
                                  null, Collectors.toList());
    }

    /**
     * Transform the contents of a stream.
     *
     * @param <T> The stream member type.
     * @param <R> The resulting collection member type.
     * @param stream The {@code Stream} to transform.
     * @param predicate A {@code Predicate} to select the items.
     * @param mapper A function to transform the selected items.
     * @return The result of collecting the mapped predicate matches.
     */
    public static <T,R> List<R> transform(Stream<T> stream,
        Predicate<? super T> predicate,
        Function<? super T, ? extends R> mapper) {
        final Stream<T> s = (stream == null) ? Stream.<T>empty() : stream;
        return transform_internal(s, predicate, mapper, null,
                                  Collectors.toList());
    }

    /**
     * Transform the contents of a stream.
     *
     * @param <T> The collection member type.
     * @param <R> The resulting collection member type.
     * @param stream The {@code Stream} to transform.
     * @param predicate A {@code Predicate} to select the items.
     * @param mapper A function to transform the selected items.
     * @param comparator A {@code Comparator} to sort the results.
     * @return A list of sorted mapped predicate matches.
     */
    public static <T,R> List<R> transform(Stream<T> stream,
        Predicate<? super T> predicate,
        Function<? super T, ? extends R> mapper,
        Comparator<? super R> comparator) {
        final Stream<T> s = (stream == null) ? Stream.<T>empty() : stream;
        return transform_internal(s, predicate, mapper, comparator,
                                  Collectors.toList());
    }

    /**
     * Transform the contents of a stream.
     *
     * @param <T> The collection member type.
     * @param <R> The resulting collection member type.
     * @param <C> The resulting collection type.
     * @param stream The {@code Stream} to transform.
     * @param predicate A {@code Predicate} to select the items.
     * @param mapper A function to transform the selected items.
     * @param collector A {@code Collector} to aggregate the results.
     * @return The result of collecting the mapped predicate matches.
     */
    public static <T,R,C> C transform(Stream<T> stream,
        Predicate<? super T> predicate,
        Function<? super T, ? extends R> mapper,
        Collector<R,?,C> collector) {
        final Stream<T> s = (stream == null) ? Stream.<T>empty() : stream;
        return transform_internal(s, predicate, mapper, null, collector);
    }

    /**
     * Underlying implementation for the transform functions.
     *
     * @param <T> The stream member type.
     * @param <R> The resulting collection member type.
     * @param <C> The resulting collection type.
     * @param stream The {@code Stream} to transform.
     * @param predicate A {@code Predicate} to select the items.
     * @param mapper A function to transform the selected items.
     * @param comparator An optional {@code Comparator} to sort
     *     the results.
     * @param collector A {@code Collector} to aggregate the results.
     * @return The result of collecting the mapped predicate matches.
     */
    private static <T,R,C> C transform_internal(Stream<T> stream,
        Predicate<? super T> predicate,
        Function<? super T, ? extends R> mapper,
        Comparator<? super R> comparator,
        Collector<R,?,C> collector) {
        return (comparator == null)
            ? stream.filter(predicate).map(mapper).collect(collector)
            : stream.filter(predicate).map(mapper)
                .sorted(comparator).collect(collector);
    }
}<|MERGE_RESOLUTION|>--- conflicted
+++ resolved
@@ -1376,11 +1376,7 @@
      * to a given comparison.
      *
      * @param <T> The collection member type.
-<<<<<<< HEAD
-     * @param array An array of T.
-=======
      * @param array The array to maximize from.
->>>>>>> fee3ea15
      * @param predicate A {@code Predicate} to match with.
      * @param comparator A {@code Comparator} to compare with.
      * @return The maximal value found, or null if none present.
